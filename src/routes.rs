--- conflicted
+++ resolved
@@ -8,13 +8,13 @@
     update_user_llm_config,
 };
 use crate::handlers::{
-<<<<<<< HEAD
+
     amber_store, api_key, agent, attachment, configuration, docker_file, fluentcli, job, llm, pipeline,
     secure_vault, stream_chat, temp_image, user, worker,
-=======
+
     amber_store, api_key, attachment, configuration, docker_file, fluentcli, job, llm, pipeline,
     metrics, secure_vault, stream_chat, temp_image, user, worker,
->>>>>>> 6495e8f5
+
 };
 use crate::utils::auth::Auth;
 use actix_web::{web, Scope};
