mod db;
mod error;
mod handlers;
mod models;
mod routes;
mod schema;
mod services;
mod utils;
<<<<<<< HEAD

=======
use handlers::metrics;
use services::job_scheduler::JobScheduler;
use crate::config::Config;
>>>>>>> 6495e8f5
use dotenv::dotenv;

use actix_cors::Cors;
use actix_web::{middleware, web, App, Error, HttpServer};
use log::debug;

use db::{create_db_pool, setup_database};
use routes::configure_routes;

fn json_error_handler(
    err: actix_web::error::JsonPayloadError,
    _req: &actix_web::HttpRequest,
) -> Error {
    actix_web::error::ErrorBadRequest(err)
}

fn query_error_handler(
    err: actix_web::error::QueryPayloadError,
    _req: &actix_web::HttpRequest,
) -> Error {
    actix_web::error::ErrorBadRequest(err)
}


#[actix_web::main]
async fn main() -> std::io::Result<()> {
    std::env::set_var(
        "RUST_LOG",
        "debug,actix_web=debug,actix_cors=trace,fluentcli_web_services=debug",
    );
    dotenv().ok();
    env_logger::init();
    metrics::init_metrics();
    let config = Config::from_env();
    println!("Running in {} mode", config.environment);

    // Set up the database
    let pool = create_db_pool().expect("Failed to create database pool");
    setup_database(&pool).expect("Failed to set up database");
    println!("Database setup complete");

    JobScheduler::start(pool.clone());

    HttpServer::new(move || {
        let cors = Cors::permissive().supports_credentials().max_age(3600);

        debug!("CORS configuration: {:?}", cors);

        App::new()
            .wrap(cors)
            .wrap(middleware::Logger::default())
            // Add configuration for maximum payload size
            .app_data(
                web::JsonConfig::default()
                    .limit(10485760) // 10MB json payload limit
                    .error_handler(json_error_handler),
            )
            .app_data(web::QueryConfig::default().error_handler(query_error_handler))
            .app_data(web::Data::new(pool.clone()))
            .service(configure_routes())
    })
    .bind("0.0.0.0:8000")?
    .run()
    .await
}<|MERGE_RESOLUTION|>--- conflicted
+++ resolved
@@ -6,13 +6,13 @@
 mod schema;
 mod services;
 mod utils;
-<<<<<<< HEAD
 
-=======
+
+
 use handlers::metrics;
 use services::job_scheduler::JobScheduler;
 use crate::config::Config;
->>>>>>> 6495e8f5
+
 use dotenv::dotenv;
 
 use actix_cors::Cors;
